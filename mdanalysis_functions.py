import matplotlib.pyplot as plt
import numpy as np
import argparse, re, time, os, shutil, ast
from scipy.signal import correlate
from MDAnalysis import Universe
from MDAnalysis.analysis import rdf
from MDAnalysis.analysis import lineardensity as lin
from MDAnalysis.analysis.hydrogenbonds.hbond_analysis import HydrogenBondAnalysis as HBA
from MDAnalysis.analysis import distances
from MDAnalysis import Writer
from math import floor, ceil


class MDAFunctions:
    def __init__(self,
                 topology=None,
                 trajectory=None,
                 pdb_file=None,
                 atomgroup1=None,
                 atomgroup2=None,
                 start_from_frame=None,
                 segment=1,
                 topo_file_type=None,
                 traj_file_type=None,
                 outfile_name=None,
                 function=None,
                 rdf_exclusion=None,
                 timestep=None,
                 verbose=False,
                 very_verbose=False,
                 time=False,
                 xtc_convert=False,
                 add_names=False):

        self.topology = topology
        self.trajectory = trajectory
        self.pdb = pdb_file
        self.ag1 = atomgroup1
        self.ag2 = atomgroup2
        self.start_from_frame = start_from_frame
        self.segment = segment
        self.topo_file_type = topo_file_type
        self.traj_file_type = traj_file_type
        self.outfile_name = outfile_name
        self.analysis_type = function
        self.exclusion = rdf_exclusion
        self.dt = timestep

        self.xtc_convert = xtc_convert
        self.add_names = add_names

        self.verbose = verbose
        self.very_verbose = very_verbose
        self.time = time

        self.time_dependent = False

        self._verbose_print("""Initializing MDAFunctions:
              topology file = {}
              topology file type = {}
              trajectory file = {}
              trajectory file type = {}
              PDB file = {}
              Analysis Preformed = {}
              Atom Group 1 = {}
              Atom Group 2 = {}
              Starting from frame {}
              Timestep = {} ps
              segmentd {} time(s)
              Output file name = {}
              RDF Exclusion = {}""".format(self.topology,
                                           self.topo_file_type,
                                           self.trajectory,
                                           self.traj_file_type,
                                           self.pdb,
                                           self.analysis_type,
                                           self.ag1,
                                           self.ag2,
                                           self.start_from_frame,
                                           self.dt,
                                           self.segment,
                                           self.outfile_name,
                                           self.exclusion))

    # Generates universe based on topology and trajectory. If lammpsdump file is used a PDB must be supplied for names
    def get_universe(self):
        traj_list = MDAFunctions._str_to_list(self.trajectory)
        self._verbose_print("Trajectory list is {}".format(traj_list))
        if self.xtc_convert:
            traj_list = self._xtc_converter(traj_list)
        u = self._mda_universe_generator(traj_list)
        self._verbose_print("Universe has been created!")
        # adds names based on PDB if lammpsdump file
        self._verbose_print("Total number of frames in Universe: {}".format(u.trajectory.n_frames))
        return u

    # Runs analysis and generated output files
    def run_analysis(self):
        # considering adding implementation to run multiple jobs sequencially, but may not be worth it
        start_time = self._get_time()
        u = self.get_universe()
        self._time_since(start_time, "Universe creation time")

        analysis_functions = {
            'dens': self.density_as_func_z,
            'rdf': self.average_rdf,
            'hbond': self.hydrogen_bonding,
            'rog': self.radius_of_gyration,
            'e2e': self.end_to_end
        }
        analysis_function = analysis_functions.get(self.analysis_type)

        if analysis_function is None:
            raise ValueError("Analysis function are limited to dens, rdf, hbond, rog, e2e")

        segment_list = self._traj_segmenter()
        analysis_start_time = self._get_time()
        for seg_index, segment in enumerate(segment_list):
            analysis_data = analysis_function(u, segment)
            output_file_name = self.output_file_name_maker(seg_index)
            MDAFunctions._save_data(output_file_name, analysis_data.T)
            self._very_verbose_print("Data saved for segment {}".format(segment))
            self._plot_array(output_file_name)
        self._file_mover()
        self._time_since(analysis_start_time, "Analysis time")

        acf_start_time = self._get_time()
        if self.time_dependent:
            acf_data = self.autocorrelation()
            acf_out_file_name = self.output_file_name_maker("ACF")
            MDAFunctions._save_data(acf_out_file_name, acf_data.T)
            self._very_verbose_print("Data saved for ACF")
            self._plot_array(acf_out_file_name)
        self._file_mover()
        self._time_since(acf_start_time, "ACF time")

        self._time_since(start_time, "Total script time")

    ### Analysis function sections 
    # Calculates density across z dimension. Only requires ag1
    def density_as_func_z(self, u, segment):
        starting_frame, ending_frame = MDAFunctions._get_frame_limits(segment)
        self._verbose_print("Starting Density Analysis from frame {} to frame {}".format(starting_frame, ending_frame))

        z = float(u.dimensions[2])
        bin_size = 1
        num_bins = np.floor(z/bin_size).astype(int)
        z_span = MDAFunctions._truncate(2, np.linspace(0, z, num_bins))

        atom_group_1 = u.select_atoms(self.ag1)

        density_analysis = lin.LinearDensity(atom_group_1, grouping='atoms', binsize=bin_size).run(start=starting_frame, stop=ending_frame)
        density_results = density_analysis.results['z']['mass_density']
        data_labels = self._data_label_maker("z-box length (A)", "Density (g/ml)")
        condensed_data = self._data_condenser(data_labels, z_span, density_results)

        return condensed_data

    # Calculates RDF requires only ag1 to be specified but ag2 can be specified as well
    def average_rdf(self, u, segment):
        starting_frame, ending_frame = MDAFunctions._get_frame_limits(segment)
        self._verbose_print("Starting RDF Analysis from frame {} to frame {}".format(starting_frame, ending_frame))
<<<<<<< HEAD
        
=======

>>>>>>> d07ea1c5
        atom_group_1 = u.select_atoms(self.ag1)
        if self.ag2 is None:
            atom_group_2 = u.select_atoms(self.ag1)
        else:
            atom_group_2 = u.select_atoms(self.ag2)

        z_frac = 1
        if "prop" in self.ag1 or (self.ag2 is not None and "prop" in self.ag2):
            z_box_length = float(u.dimensions[2])
            z_cutoff = MDAFunctions._limit_finder(self.ag1, self.ag2)
            z_frac = self._volume_fraction(z_cutoff, z_box_length, self.ag1, self.ag2)

        rdf_analysis = rdf.InterRDF(atom_group_1, atom_group_2, exclusion_block=self.exclusion)
        rdf_analysis.run(start=starting_frame, stop=ending_frame)

        rdf_bins = MDAFunctions._truncate(2, rdf_analysis.results.bins)
        crdf, num_dens = MDAFunctions._cum_num(rdf_analysis.results.count, len(atom_group_1))
        rdf_results = rdf_analysis.results.rdf

        num_dens = self._volume_adjustment(float(1/z_frac), num_dens)
        rdf_results = self._volume_adjustment(z_frac, rdf_results)

<<<<<<< HEAD
        data_labels = self._data_label_maker("r (A)", "g(x)", "G(x)", "Number Density")
=======
        data_labels = self._data_label_maker("r (A)", "RDF", "G(x)", "Number Density")
>>>>>>> d07ea1c5
        condensed_data = self._data_condenser(data_labels, rdf_bins, rdf_results, crdf, num_dens)

        return condensed_data

    # Calculates average number of H-bonds in the simulation. Requires ag1 be hydrogen and ag2 be oxygen
    def hydrogen_bonding(self, u, segment):
        self.time_dependent = True
        if "OW" in self.ag1 or "HW" in self.ag2:
            raise ValueError("For H-bond analysis, ag1 must be Hydrogen and ag2 must be Oxygen. Change atom selection or atom naming to remove O from ag1 and H from ag2")
        starting_frame, ending_frame = MDAFunctions._get_frame_limits(segment)
        self._verbose_print("Starting H-bonding Analysis from frame {} to frame {}".format(starting_frame, ending_frame))

        O_atom_count = self._count_oxygen_in_selection(u, starting_frame, ending_frame)

        hbond_analysis = HBA(universe=u, hydrogens_sel=self.ag1, acceptors_sel=self.ag2)
        hbond_analysis.run(start=starting_frame, stop=ending_frame)
        hbonds_per_frame = hbond_analysis.count_by_time()

        frame_number = MDAFunctions._get_frame_numbers(starting_frame, ending_frame)
        normalized_hbonds_per_frame = np.divide(hbonds_per_frame, O_atom_count)
        data_labels = self._data_label_maker("Frame Number", "H-bonds in frame", "Normalized H-bonds in frame")
        condensed_data = self._data_condenser(data_labels, frame_number, hbonds_per_frame, normalized_hbonds_per_frame)

        return condensed_data

    # Calculates radius of gyration. Only uses ag1
    def radius_of_gyration(self, u, segment):
        self.time_dependent = True
        starting_frame, ending_frame = MDAFunctions._get_frame_limits(segment)
        self._verbose_print("Starting ROG Analysis from frame {} to frame {}".format(starting_frame, ending_frame))
        atom_group_1 = u.select_atoms(self.ag1)

        unique_resids = self._extract_unique_resids(atom_group_1)
        individual_rogs = []
        for unique_resid in unique_resids:
            individual_rog = []
            refined_atom_group = u.select_atoms("{} and resid {}".format(self.ag1, unique_resid))
            for ts in u.trajectory[starting_frame:(ending_frame)]:
                individual_rog.append(refined_atom_group.radius_of_gyration())
            individual_rogs.append(individual_rog)
        average_rog = self._averager(individual_rogs)
        rog_data = np.vstack((average_rog, individual_rogs))
        rog_data = MDAFunctions._matrix_to_many_row_vectors(rog_data)
        frame_number = MDAFunctions._get_frame_numbers(starting_frame, ending_frame)

        data_labels = self._data_label_maker("Frame Number", "Average", unique_resids)
        condensed_data = self._data_condenser(data_labels, frame_number, rog_data)

        return condensed_data

    # Calculates end-to-end distance. NOTE: terminal atoms must be unique or else it doesn't work
    def end_to_end(self, u, segment):
        self.time_dependent = True
        starting_frame, ending_frame = MDAFunctions._get_frame_limits(segment)
        self._verbose_print("Starting end-to-end Analysis from frame {} to frame {}".format(starting_frame, ending_frame))
        atom_group_1 = u.select_atoms(self.ag1)

        unique_resids = self._extract_unique_resids(atom_group_1)
        individual_e2es = []
        for unique_resid in unique_resids:
            individual_e2e = []
            refined_atom_group_1 = u.select_atoms("{} and resid {}".format(self.ag1, unique_resid))
            refined_atom_group_2 = u.select_atoms("{} and resid {}".format(self.ag2, unique_resid))
            for ts in u.trajectory[starting_frame:ending_frame]:
                output_array = distances.dist(refined_atom_group_1, refined_atom_group_2)
                distance = output_array[2]
                individual_e2e.append(distance)
            individual_e2es.append(individual_e2e)

        average_e2e = self._averager(individual_e2es)
        print(individual_e2es)
        e2e_data = np.vstack((average_e2e, individual_e2es))
        e2e_data = MDAFunctions._matrix_to_many_row_vectors(e2e_data)
        frame_number = np.arange(start=starting_frame, stop=ending_frame, step=1).astype(float)

        data_labels = self._data_label_maker("Frame Number", "Average", unique_resids)
        condensed_data = self._data_condenser(data_labels, frame_number, e2e_data)

        return condensed_data

    # Calculates ACF based on a time dependent quantity
    def autocorrelation(self):
        self._verbose_print("Starting ACF Analysis")
        full_data_file = "{}_Full_Data".format(self.outfile_name)
        self._data_combiner(full_data_file)
        full_data = np.genfromtxt(full_data_file, names=True, delimiter='\t')
        x_label = full_data.dtype.names[0]
        y_labels = full_data.dtype.names[1:]
        acf_labels = []
        acfs = []
        lags = np.arange(0, len(full_data[x_label]))

        for y_label in y_labels:
            data = full_data[y_label]
            centered_data = data - np.average(data)
            self._very_verbose_print("Centered Data: {}".format(centered_data))

            acf = correlate(centered_data, centered_data, mode='full')
            acf /= np.max(np.abs(acf))
            acf = MDAFunctions._trim_list(acf)
            self._very_verbose_print("ACF results: {}".format(acf))
            acfs.append(acf)
            acf_labels.append("ACF_{}".format(y_label))

        data_labels = self._data_label_maker("Lag", acf_labels)
        condensed_data = self._data_condenser(data_labels, lags, acfs)

        return condensed_data

<<<<<<< HEAD
        return condensed_data
=======
    @staticmethod
    def _trim_list(long_list):
        last_half = len(long_list) // 2
        long_list = long_list[last_half:]
        return long_list
>>>>>>> d07ea1c5

    ### Helper Functions sections ###

    ### Functions that modify Universe parameters
    def _mda_universe_generator(self, traj_file):
        u = Universe(self.topology,
                     traj_file,
                     topology_format=self.topo_file_type,
                     format=self.traj_file_type,
                     dt=self.dt)
        if self.add_names:
            atom_names, _ = self._get_info_from_pdb()
            u = self._add_names_to_universe(u, atom_names)
        return u

    def _add_names_to_universe(self, u, atom_names):
        self._very_verbose_print("atom names are as follows:{}".format(atom_names))
        u.add_TopologyAttr('name', atom_names)
        self._verbose_print("Names added from PBD file!")
        return u

    def _get_info_from_pdb(self):
        if self.pdb is None:
            raise FileNotFoundError("PDB is required to add names")
        self._verbose_print("Getting info from pdb")
        atom_names = []
        res_id = []
        with open(self.pdb) as f:
            pdb_lines = f.readlines()
        stripped_pdb_lines = [line for line in pdb_lines if line.startswith('ATOM') or line.startswith('HETATM')]
        self._very_verbose_print("info from PBD: {}".format(stripped_pdb_lines))
        for stripped_line in stripped_pdb_lines:
            atom_names.append(stripped_line[12:16].strip())
            res_id.append(int(stripped_line[22:26].strip()))
        return atom_names, res_id

    def _extract_unique_resids(self, atom_group_1):
        unique_resids = sorted(set(atom_group_1.resids))
        self._very_verbose_print("Unique RESIDs: {}".format(unique_resids))
        return unique_resids

    @staticmethod
    def _get_frame_numbers(starting_frame, ending_frame):
        frame_list = np.arange(start=(starting_frame+1), stop=(ending_frame+1), step=1).astype(float)
        return frame_list

    def _traj_segmenter(self):
        self._verbose_print("Splicing last {} frames into {} segments".format(self.start_from_frame, self.segment))
        delta_step = self.start_from_frame / self.segment
        i = 0
        segment_step_list = []
        while i < self.segment:
            starting_frame = floor(self.start_from_frame - i * delta_step - 1)
            ending_frame = ceil(self.start_from_frame - (i+1) * delta_step - 1)
            segment_step = [starting_frame, ending_frame]
            segment_step_list.append(segment_step)
            i += 1
        self._verbose_print("Segments analysized are the following: {}".format(segment_step_list))
        return segment_step_list

    @staticmethod
    def _limit_finder(ag1, ag2):
        if "prop" in ag1:
            z_cutoff = float(ag1.split()[-1])
        else:
            z_cutoff = float(ag2.split()[-1])
        return z_cutoff

    @staticmethod
    def _get_frame_limits(segment):
        starting_frame = segment[0]
        ending_frame = segment[1]
        return starting_frame, ending_frame

    ### File associated helper functions ###

    def _xtc_converter(self, traj_files):
        xtc_traj_file = []
        for traj_file in traj_files:
            xtc_traj_file.append(traj_file)
            u = self._mda_universe_generator(traj_file)
            with Writer("{}.xtc".format(traj_file), u.atoms.n_atoms) as f:
                for ts in u.trajectory:
                    f.write(u)
        return xtc_traj_file

    def output_file_name_maker(self, seg):
        output_file_name = "{}_{}".format(self.outfile_name, seg)
        return output_file_name

    def _file_mover(self):
        current_dir = os.getcwd()
        destination_path = self._dir_maker(current_dir)
        data_files = os.listdir(current_dir)

        for data_file in data_files:
            if self.outfile_name in data_file and data_file != destination_path:
                source_file_path = os.path.join(current_dir, data_file)
                destination_file_path = os.path.join(destination_path, data_file)
                if os.path.exists(destination_file_path):
                    os.remove(destination_file_path)
                shutil.move(source_file_path, destination_path)

<<<<<<< HEAD
    def _get_data(self):
=======
    def _data_combiner(self, out_file):
>>>>>>> d07ea1c5
        data_path, file_list = self._get_file_list()
        data_list = []
        header_list = None
        for i, filename in enumerate(file_list):
            file_path = os.path.join(data_path, filename)
            self._verbose_print("file to open: {}".format(file_path))
            if header_list is None:
                header_list = np.genfromtxt(file_path, delimiter='\t', max_rows=1, dtype=str).T
                self._very_verbose_print("Headers: {}".format(header_list))
            data = np.loadtxt(file_path, skiprows=1, delimiter='\t')
            data_list.append(data)
        concat_data = np.concatenate(data_list, axis=0)
        concat_data = np.vstack((header_list, concat_data))
        self._save_data(out_file, concat_data)

    def _get_file_list(self):
        current_dir = os.getcwd()
        data_path = os.path.join(current_dir, self.outfile_name)
        file_list = os.listdir(data_path)
        bad_words = ["ACF", "graph", "Full"]
        file_list = [data_file for data_file in file_list
                     if data_file.startswith(self.outfile_name)
                     and all(bad_word not in data_file for bad_word in bad_words)]
        self._very_verbose_print("Data files to combine: {}".format(file_list))
        file_list.sort()
        return data_path, file_list

    def _dir_maker(self, current_dir):
        output_folder = self.outfile_name
        output_folder_path = os.path.join(current_dir, output_folder)
        os.makedirs(output_folder_path, exist_ok=True)
        return output_folder_path

    ### Data management associated functions ###
    @staticmethod
    def _save_data(output_file, data):
        np.savetxt(output_file, data, fmt="%s", delimiter='\t')

    def _data_condenser(self, data_labels, *data):
        flattened_data = [data_value if type(data_value) is np.ndarray else sub_data for data_value in data for sub_data in (data_value if isinstance(data_value, list) else [data_value])]
        self._very_verbose_print("Flattened_data:{}".format(flattened_data))
        condensed_data = np.asarray(flattened_data)
        condensed_data = np.hstack((data_labels, flattened_data))
        self._very_verbose_print("Labelled data:{}".format(condensed_data))
        return condensed_data

    def _data_label_maker(self, *labels):
        self._verbose_print(labels)
        flattened_labels = [label if type(label) is str else str(inner_label) for label in labels for inner_label in (label if type(label) is list else [label])]
        # flattened_labels = [item for sublist in flattened_labels for item in sublist]
        self._verbose_print("Flattened Array: {}".format(flattened_labels))
        label_array = np.asanyarray(flattened_labels)
        label_array = label_array[:, np.newaxis]
        self._verbose_print("Data Labels Generated!: {}".format(label_array))
        return label_array

    @staticmethod
    def _truncate(kept_decimals, array):
        array = np.floor(array * 10**kept_decimals) / 10**kept_decimals
        return array

    @staticmethod
    def _matrix_to_many_row_vectors(array):
        row_vectors = [np.array(row) for row in array]
        return row_vectors

    def _averager(self, data):
        average_data = np.average(data, axis=0)
        self._very_verbose_print("Averaged data:{}".format(average_data))
        return average_data

    def _plot_array(self, data_file):
        self._verbose_print("I'm Graphin here")
        data = np.genfromtxt(data_file, delimiter='\t', names=True)
        x_label = data.dtype.names[0]
        y_labels = data.dtype.names[1:]
        self._very_verbose_print("All labels to be graphed {}".format(y_labels))
        for y_label in y_labels:
            self._very_verbose_print("graphing {}".format(y_label))
            output_file_name = "{}_graph_{}_v_{}".format(data_file, y_label, x_label)
            MDAFunctions.grapher(data[x_label], data[y_label], x_label, y_label, output_file_name)

    @staticmethod
    def grapher(x_data, y_data, x_label, y_label, output_file_name):
        plt.figure(num=y_label)
        plt.plot(x_data, y_data)
        plt.xlabel(x_label)
        plt.ylabel(y_label)
        plt.savefig(output_file_name)

    ### RDF associated helper functions ###
    @staticmethod
    def _volume_adjustment(z_frac, data):
        data *= z_frac
        return data

    def _volume_fraction(self, z_cutoff, total_z_length, ag1, ag2):
        self._verbose_print("fixing void fraction")
        if z_cutoff >= total_z_length:
            raise ValueError("z cutoff is unphysical. z cutoff ({}) must be <= z box ({}),"
                  " using z_frac =2 ".format(z_cutoff, total_z_length))
        elif '>' in ag1 or '>' in ag2:
            z_frac = (total_z_length - z_cutoff) / total_z_length
        elif '<' in ag1 or '<' in ag2:
            z_frac = z_cutoff / total_z_length
        self._verbose_print("Fraction considered:{}".format(z_frac))
        return z_frac

    @staticmethod
    def _cum_num(rdf_count, natoms):
        cumulative_rdf = np.cumsum(rdf_count)
        number_density = cumulative_rdf / natoms
        return cumulative_rdf, number_density

    ### H-bonding associated helper functions ###
    def _count_oxygen_in_selection(self, u, start, finish):
        O_atom_count = []
        for ts in u.trajectory[start:finish]:
            O_atom_count.append(len(u.select_atoms(self.ag2, updating=True)))
        O_atom_count = np.asarray(O_atom_count).astype(int)
        return O_atom_count

    ### Misc helper functions ###

    # Converts input string into a list
    @staticmethod
    def _str_to_list(input_str):
        return input_str.split()

    ### Debug functions ###
    def _very_verbose_print(self, message):
        if self.very_verbose:
            print(message)

    def _verbose_print(self, message):
        if self.verbose or self.very_verbose:
            print(message)

    def _get_time(self):
        if self.time:
            time_now = time.perf_counter()
        else:
            time_now = None
        return time_now

    def _time_since(self, start, message):
        if self.time:
            end = time.perf_counter()
            total_time = end - start
            print("{}:{} s".format(message, total_time))


if __name__ == '__main__':
    parser = argparse.ArgumentParser(description="Runs various MD analysis scripts for analysizing MD systems")
    parser.add_argument('--topology', '-topo', type=str, help='Topology input file, for LAMMPS foo.data', default=None)
    parser.add_argument('--trajectory', '-traj', type=str, help='Trajectory input file, for LAMMPS foo.lammpsdump', default=None)
    parser.add_argument('--atomgroup1', '-ag1', type=str, help='Atom group 1 for MD Analysis', default=None)
    parser.add_argument('--atomgroup2', '-ag2', type=str, help='Atom group 2 for MD analysis (used with hbond and e2e. optional with rdf)', default=None)
    parser.add_argument('--start_from_frame', '-sf', type=int, help='Start analysis from frame X. should be a negative Int if you want to start last X frames', default=-1)
    parser.add_argument('--segment', '-seg', type=int, help='If doing block averaging, splits the run into X many groups', default=1)
    parser.add_argument('--topo_file_type', '-toft', type=str, help='Specify the topology file type', default=None)
    parser.add_argument('--traj_file_type', '-trft', type=str, help='Specify the trajectory file type', default=None)
    parser.add_argument('--pdb_file', '-pdb', type=str, help='Specify PDB file. Used to extract atomnames when using lammpsdump files', default=None)
    parser.add_argument('--outfile_name', '-o', type=str, help='Output file name', default=None)
    parser.add_argument('--function', '-f', type=str, help='Chooses which analysis function to do', choices=['rdf', 'e2e', 'hbond', 'rog', 'dens'], default=None)
    parser.add_argument('--rdf_exclusion', '-exc', type=lambda x: ast.literal_eval(x), help='Exclusion block used for RDF function written as tuple written "(X,Y)"', default=None)
    parser.add_argument('--timestep', '-dt', type=float, help='time step in ps (1fs = 0.001ps)', default=None)

    parser.add_argument('--convertXTC', '-xtc', action='store_true', help="Converts trajectory files into XTC file format before running simulations", default=False)
    parser.add_argument('-addnames', '-add', action='store_true', help="Adds atom names to the topology file from a given pdb", default=False)

    parser.add_argument('--verbose', '-v', action='store_true', help='Helpful flag for debuging code', default=False)
    parser.add_argument('--very_verbose', '-vv', action='store_true', help='displays even more information', default=False)
    parser.add_argument('--time', '-t', action='store_true', help='times length of functions', default=False)

    args = parser.parse_args()

    clf = MDAFunctions(topology=args.topology,
                       trajectory=args.trajectory,
                       atomgroup1=args.atomgroup1,
                       atomgroup2=args.atomgroup2,
                       start_from_frame=args.start_from_frame,
                       segment=args.segment,
                       topo_file_type=args.topo_file_type,
                       traj_file_type=args.traj_file_type,
                       pdb_file=args.pdb_file,
                       outfile_name=args.outfile_name,
                       function=args.function,
                       rdf_exclusion=args.rdf_exclusion,
                       timestep=args.timestep,
                       verbose=args.verbose,
                       very_verbose=args.very_verbose,
                       time=args.time,
                       xtc_convert=args.convertXTC,
                       add_names=args.addnames)

    clf.run_analysis()
<|MERGE_RESOLUTION|>--- conflicted
+++ resolved
@@ -1,617 +1,600 @@
-import matplotlib.pyplot as plt
-import numpy as np
-import argparse, re, time, os, shutil, ast
-from scipy.signal import correlate
-from MDAnalysis import Universe
-from MDAnalysis.analysis import rdf
-from MDAnalysis.analysis import lineardensity as lin
-from MDAnalysis.analysis.hydrogenbonds.hbond_analysis import HydrogenBondAnalysis as HBA
-from MDAnalysis.analysis import distances
-from MDAnalysis import Writer
-from math import floor, ceil
-
-
-class MDAFunctions:
-    def __init__(self,
-                 topology=None,
-                 trajectory=None,
-                 pdb_file=None,
-                 atomgroup1=None,
-                 atomgroup2=None,
-                 start_from_frame=None,
-                 segment=1,
-                 topo_file_type=None,
-                 traj_file_type=None,
-                 outfile_name=None,
-                 function=None,
-                 rdf_exclusion=None,
-                 timestep=None,
-                 verbose=False,
-                 very_verbose=False,
-                 time=False,
-                 xtc_convert=False,
-                 add_names=False):
-
-        self.topology = topology
-        self.trajectory = trajectory
-        self.pdb = pdb_file
-        self.ag1 = atomgroup1
-        self.ag2 = atomgroup2
-        self.start_from_frame = start_from_frame
-        self.segment = segment
-        self.topo_file_type = topo_file_type
-        self.traj_file_type = traj_file_type
-        self.outfile_name = outfile_name
-        self.analysis_type = function
-        self.exclusion = rdf_exclusion
-        self.dt = timestep
-
-        self.xtc_convert = xtc_convert
-        self.add_names = add_names
-
-        self.verbose = verbose
-        self.very_verbose = very_verbose
-        self.time = time
-
-        self.time_dependent = False
-
-        self._verbose_print("""Initializing MDAFunctions:
-              topology file = {}
-              topology file type = {}
-              trajectory file = {}
-              trajectory file type = {}
-              PDB file = {}
-              Analysis Preformed = {}
-              Atom Group 1 = {}
-              Atom Group 2 = {}
-              Starting from frame {}
-              Timestep = {} ps
-              segmentd {} time(s)
-              Output file name = {}
-              RDF Exclusion = {}""".format(self.topology,
-                                           self.topo_file_type,
-                                           self.trajectory,
-                                           self.traj_file_type,
-                                           self.pdb,
-                                           self.analysis_type,
-                                           self.ag1,
-                                           self.ag2,
-                                           self.start_from_frame,
-                                           self.dt,
-                                           self.segment,
-                                           self.outfile_name,
-                                           self.exclusion))
-
-    # Generates universe based on topology and trajectory. If lammpsdump file is used a PDB must be supplied for names
-    def get_universe(self):
-        traj_list = MDAFunctions._str_to_list(self.trajectory)
-        self._verbose_print("Trajectory list is {}".format(traj_list))
-        if self.xtc_convert:
-            traj_list = self._xtc_converter(traj_list)
-        u = self._mda_universe_generator(traj_list)
-        self._verbose_print("Universe has been created!")
-        # adds names based on PDB if lammpsdump file
-        self._verbose_print("Total number of frames in Universe: {}".format(u.trajectory.n_frames))
-        return u
-
-    # Runs analysis and generated output files
-    def run_analysis(self):
-        # considering adding implementation to run multiple jobs sequencially, but may not be worth it
-        start_time = self._get_time()
-        u = self.get_universe()
-        self._time_since(start_time, "Universe creation time")
-
-        analysis_functions = {
-            'dens': self.density_as_func_z,
-            'rdf': self.average_rdf,
-            'hbond': self.hydrogen_bonding,
-            'rog': self.radius_of_gyration,
-            'e2e': self.end_to_end
-        }
-        analysis_function = analysis_functions.get(self.analysis_type)
-
-        if analysis_function is None:
-            raise ValueError("Analysis function are limited to dens, rdf, hbond, rog, e2e")
-
-        segment_list = self._traj_segmenter()
-        analysis_start_time = self._get_time()
-        for seg_index, segment in enumerate(segment_list):
-            analysis_data = analysis_function(u, segment)
-            output_file_name = self.output_file_name_maker(seg_index)
-            MDAFunctions._save_data(output_file_name, analysis_data.T)
-            self._very_verbose_print("Data saved for segment {}".format(segment))
-            self._plot_array(output_file_name)
-        self._file_mover()
-        self._time_since(analysis_start_time, "Analysis time")
-
-        acf_start_time = self._get_time()
-        if self.time_dependent:
-            acf_data = self.autocorrelation()
-            acf_out_file_name = self.output_file_name_maker("ACF")
-            MDAFunctions._save_data(acf_out_file_name, acf_data.T)
-            self._very_verbose_print("Data saved for ACF")
-            self._plot_array(acf_out_file_name)
-        self._file_mover()
-        self._time_since(acf_start_time, "ACF time")
-
-        self._time_since(start_time, "Total script time")
-
-    ### Analysis function sections 
-    # Calculates density across z dimension. Only requires ag1
-    def density_as_func_z(self, u, segment):
-        starting_frame, ending_frame = MDAFunctions._get_frame_limits(segment)
-        self._verbose_print("Starting Density Analysis from frame {} to frame {}".format(starting_frame, ending_frame))
-
-        z = float(u.dimensions[2])
-        bin_size = 1
-        num_bins = np.floor(z/bin_size).astype(int)
-        z_span = MDAFunctions._truncate(2, np.linspace(0, z, num_bins))
-
-        atom_group_1 = u.select_atoms(self.ag1)
-
-        density_analysis = lin.LinearDensity(atom_group_1, grouping='atoms', binsize=bin_size).run(start=starting_frame, stop=ending_frame)
-        density_results = density_analysis.results['z']['mass_density']
-        data_labels = self._data_label_maker("z-box length (A)", "Density (g/ml)")
-        condensed_data = self._data_condenser(data_labels, z_span, density_results)
-
-        return condensed_data
-
-    # Calculates RDF requires only ag1 to be specified but ag2 can be specified as well
-    def average_rdf(self, u, segment):
-        starting_frame, ending_frame = MDAFunctions._get_frame_limits(segment)
-        self._verbose_print("Starting RDF Analysis from frame {} to frame {}".format(starting_frame, ending_frame))
-<<<<<<< HEAD
-        
-=======
-
->>>>>>> d07ea1c5
-        atom_group_1 = u.select_atoms(self.ag1)
-        if self.ag2 is None:
-            atom_group_2 = u.select_atoms(self.ag1)
-        else:
-            atom_group_2 = u.select_atoms(self.ag2)
-
-        z_frac = 1
-        if "prop" in self.ag1 or (self.ag2 is not None and "prop" in self.ag2):
-            z_box_length = float(u.dimensions[2])
-            z_cutoff = MDAFunctions._limit_finder(self.ag1, self.ag2)
-            z_frac = self._volume_fraction(z_cutoff, z_box_length, self.ag1, self.ag2)
-
-        rdf_analysis = rdf.InterRDF(atom_group_1, atom_group_2, exclusion_block=self.exclusion)
-        rdf_analysis.run(start=starting_frame, stop=ending_frame)
-
-        rdf_bins = MDAFunctions._truncate(2, rdf_analysis.results.bins)
-        crdf, num_dens = MDAFunctions._cum_num(rdf_analysis.results.count, len(atom_group_1))
-        rdf_results = rdf_analysis.results.rdf
-
-        num_dens = self._volume_adjustment(float(1/z_frac), num_dens)
-        rdf_results = self._volume_adjustment(z_frac, rdf_results)
-
-<<<<<<< HEAD
-        data_labels = self._data_label_maker("r (A)", "g(x)", "G(x)", "Number Density")
-=======
-        data_labels = self._data_label_maker("r (A)", "RDF", "G(x)", "Number Density")
->>>>>>> d07ea1c5
-        condensed_data = self._data_condenser(data_labels, rdf_bins, rdf_results, crdf, num_dens)
-
-        return condensed_data
-
-    # Calculates average number of H-bonds in the simulation. Requires ag1 be hydrogen and ag2 be oxygen
-    def hydrogen_bonding(self, u, segment):
-        self.time_dependent = True
-        if "OW" in self.ag1 or "HW" in self.ag2:
-            raise ValueError("For H-bond analysis, ag1 must be Hydrogen and ag2 must be Oxygen. Change atom selection or atom naming to remove O from ag1 and H from ag2")
-        starting_frame, ending_frame = MDAFunctions._get_frame_limits(segment)
-        self._verbose_print("Starting H-bonding Analysis from frame {} to frame {}".format(starting_frame, ending_frame))
-
-        O_atom_count = self._count_oxygen_in_selection(u, starting_frame, ending_frame)
-
-        hbond_analysis = HBA(universe=u, hydrogens_sel=self.ag1, acceptors_sel=self.ag2)
-        hbond_analysis.run(start=starting_frame, stop=ending_frame)
-        hbonds_per_frame = hbond_analysis.count_by_time()
-
-        frame_number = MDAFunctions._get_frame_numbers(starting_frame, ending_frame)
-        normalized_hbonds_per_frame = np.divide(hbonds_per_frame, O_atom_count)
-        data_labels = self._data_label_maker("Frame Number", "H-bonds in frame", "Normalized H-bonds in frame")
-        condensed_data = self._data_condenser(data_labels, frame_number, hbonds_per_frame, normalized_hbonds_per_frame)
-
-        return condensed_data
-
-    # Calculates radius of gyration. Only uses ag1
-    def radius_of_gyration(self, u, segment):
-        self.time_dependent = True
-        starting_frame, ending_frame = MDAFunctions._get_frame_limits(segment)
-        self._verbose_print("Starting ROG Analysis from frame {} to frame {}".format(starting_frame, ending_frame))
-        atom_group_1 = u.select_atoms(self.ag1)
-
-        unique_resids = self._extract_unique_resids(atom_group_1)
-        individual_rogs = []
-        for unique_resid in unique_resids:
-            individual_rog = []
-            refined_atom_group = u.select_atoms("{} and resid {}".format(self.ag1, unique_resid))
-            for ts in u.trajectory[starting_frame:(ending_frame)]:
-                individual_rog.append(refined_atom_group.radius_of_gyration())
-            individual_rogs.append(individual_rog)
-        average_rog = self._averager(individual_rogs)
-        rog_data = np.vstack((average_rog, individual_rogs))
-        rog_data = MDAFunctions._matrix_to_many_row_vectors(rog_data)
-        frame_number = MDAFunctions._get_frame_numbers(starting_frame, ending_frame)
-
-        data_labels = self._data_label_maker("Frame Number", "Average", unique_resids)
-        condensed_data = self._data_condenser(data_labels, frame_number, rog_data)
-
-        return condensed_data
-
-    # Calculates end-to-end distance. NOTE: terminal atoms must be unique or else it doesn't work
-    def end_to_end(self, u, segment):
-        self.time_dependent = True
-        starting_frame, ending_frame = MDAFunctions._get_frame_limits(segment)
-        self._verbose_print("Starting end-to-end Analysis from frame {} to frame {}".format(starting_frame, ending_frame))
-        atom_group_1 = u.select_atoms(self.ag1)
-
-        unique_resids = self._extract_unique_resids(atom_group_1)
-        individual_e2es = []
-        for unique_resid in unique_resids:
-            individual_e2e = []
-            refined_atom_group_1 = u.select_atoms("{} and resid {}".format(self.ag1, unique_resid))
-            refined_atom_group_2 = u.select_atoms("{} and resid {}".format(self.ag2, unique_resid))
-            for ts in u.trajectory[starting_frame:ending_frame]:
-                output_array = distances.dist(refined_atom_group_1, refined_atom_group_2)
-                distance = output_array[2]
-                individual_e2e.append(distance)
-            individual_e2es.append(individual_e2e)
-
-        average_e2e = self._averager(individual_e2es)
-        print(individual_e2es)
-        e2e_data = np.vstack((average_e2e, individual_e2es))
-        e2e_data = MDAFunctions._matrix_to_many_row_vectors(e2e_data)
-        frame_number = np.arange(start=starting_frame, stop=ending_frame, step=1).astype(float)
-
-        data_labels = self._data_label_maker("Frame Number", "Average", unique_resids)
-        condensed_data = self._data_condenser(data_labels, frame_number, e2e_data)
-
-        return condensed_data
-
-    # Calculates ACF based on a time dependent quantity
-    def autocorrelation(self):
-        self._verbose_print("Starting ACF Analysis")
-        full_data_file = "{}_Full_Data".format(self.outfile_name)
-        self._data_combiner(full_data_file)
-        full_data = np.genfromtxt(full_data_file, names=True, delimiter='\t')
-        x_label = full_data.dtype.names[0]
-        y_labels = full_data.dtype.names[1:]
-        acf_labels = []
-        acfs = []
-        lags = np.arange(0, len(full_data[x_label]))
-
-        for y_label in y_labels:
-            data = full_data[y_label]
-            centered_data = data - np.average(data)
-            self._very_verbose_print("Centered Data: {}".format(centered_data))
-
-            acf = correlate(centered_data, centered_data, mode='full')
-            acf /= np.max(np.abs(acf))
-            acf = MDAFunctions._trim_list(acf)
-            self._very_verbose_print("ACF results: {}".format(acf))
-            acfs.append(acf)
-            acf_labels.append("ACF_{}".format(y_label))
-
-        data_labels = self._data_label_maker("Lag", acf_labels)
-        condensed_data = self._data_condenser(data_labels, lags, acfs)
-
-        return condensed_data
-
-<<<<<<< HEAD
-        return condensed_data
-=======
-    @staticmethod
-    def _trim_list(long_list):
-        last_half = len(long_list) // 2
-        long_list = long_list[last_half:]
-        return long_list
->>>>>>> d07ea1c5
-
-    ### Helper Functions sections ###
-
-    ### Functions that modify Universe parameters
-    def _mda_universe_generator(self, traj_file):
-        u = Universe(self.topology,
-                     traj_file,
-                     topology_format=self.topo_file_type,
-                     format=self.traj_file_type,
-                     dt=self.dt)
-        if self.add_names:
-            atom_names, _ = self._get_info_from_pdb()
-            u = self._add_names_to_universe(u, atom_names)
-        return u
-
-    def _add_names_to_universe(self, u, atom_names):
-        self._very_verbose_print("atom names are as follows:{}".format(atom_names))
-        u.add_TopologyAttr('name', atom_names)
-        self._verbose_print("Names added from PBD file!")
-        return u
-
-    def _get_info_from_pdb(self):
-        if self.pdb is None:
-            raise FileNotFoundError("PDB is required to add names")
-        self._verbose_print("Getting info from pdb")
-        atom_names = []
-        res_id = []
-        with open(self.pdb) as f:
-            pdb_lines = f.readlines()
-        stripped_pdb_lines = [line for line in pdb_lines if line.startswith('ATOM') or line.startswith('HETATM')]
-        self._very_verbose_print("info from PBD: {}".format(stripped_pdb_lines))
-        for stripped_line in stripped_pdb_lines:
-            atom_names.append(stripped_line[12:16].strip())
-            res_id.append(int(stripped_line[22:26].strip()))
-        return atom_names, res_id
-
-    def _extract_unique_resids(self, atom_group_1):
-        unique_resids = sorted(set(atom_group_1.resids))
-        self._very_verbose_print("Unique RESIDs: {}".format(unique_resids))
-        return unique_resids
-
-    @staticmethod
-    def _get_frame_numbers(starting_frame, ending_frame):
-        frame_list = np.arange(start=(starting_frame+1), stop=(ending_frame+1), step=1).astype(float)
-        return frame_list
-
-    def _traj_segmenter(self):
-        self._verbose_print("Splicing last {} frames into {} segments".format(self.start_from_frame, self.segment))
-        delta_step = self.start_from_frame / self.segment
-        i = 0
-        segment_step_list = []
-        while i < self.segment:
-            starting_frame = floor(self.start_from_frame - i * delta_step - 1)
-            ending_frame = ceil(self.start_from_frame - (i+1) * delta_step - 1)
-            segment_step = [starting_frame, ending_frame]
-            segment_step_list.append(segment_step)
-            i += 1
-        self._verbose_print("Segments analysized are the following: {}".format(segment_step_list))
-        return segment_step_list
-
-    @staticmethod
-    def _limit_finder(ag1, ag2):
-        if "prop" in ag1:
-            z_cutoff = float(ag1.split()[-1])
-        else:
-            z_cutoff = float(ag2.split()[-1])
-        return z_cutoff
-
-    @staticmethod
-    def _get_frame_limits(segment):
-        starting_frame = segment[0]
-        ending_frame = segment[1]
-        return starting_frame, ending_frame
-
-    ### File associated helper functions ###
-
-    def _xtc_converter(self, traj_files):
-        xtc_traj_file = []
-        for traj_file in traj_files:
-            xtc_traj_file.append(traj_file)
-            u = self._mda_universe_generator(traj_file)
-            with Writer("{}.xtc".format(traj_file), u.atoms.n_atoms) as f:
-                for ts in u.trajectory:
-                    f.write(u)
-        return xtc_traj_file
-
-    def output_file_name_maker(self, seg):
-        output_file_name = "{}_{}".format(self.outfile_name, seg)
-        return output_file_name
-
-    def _file_mover(self):
-        current_dir = os.getcwd()
-        destination_path = self._dir_maker(current_dir)
-        data_files = os.listdir(current_dir)
-
-        for data_file in data_files:
-            if self.outfile_name in data_file and data_file != destination_path:
-                source_file_path = os.path.join(current_dir, data_file)
-                destination_file_path = os.path.join(destination_path, data_file)
-                if os.path.exists(destination_file_path):
-                    os.remove(destination_file_path)
-                shutil.move(source_file_path, destination_path)
-
-<<<<<<< HEAD
-    def _get_data(self):
-=======
-    def _data_combiner(self, out_file):
->>>>>>> d07ea1c5
-        data_path, file_list = self._get_file_list()
-        data_list = []
-        header_list = None
-        for i, filename in enumerate(file_list):
-            file_path = os.path.join(data_path, filename)
-            self._verbose_print("file to open: {}".format(file_path))
-            if header_list is None:
-                header_list = np.genfromtxt(file_path, delimiter='\t', max_rows=1, dtype=str).T
-                self._very_verbose_print("Headers: {}".format(header_list))
-            data = np.loadtxt(file_path, skiprows=1, delimiter='\t')
-            data_list.append(data)
-        concat_data = np.concatenate(data_list, axis=0)
-        concat_data = np.vstack((header_list, concat_data))
-        self._save_data(out_file, concat_data)
-
-    def _get_file_list(self):
-        current_dir = os.getcwd()
-        data_path = os.path.join(current_dir, self.outfile_name)
-        file_list = os.listdir(data_path)
-        bad_words = ["ACF", "graph", "Full"]
-        file_list = [data_file for data_file in file_list
-                     if data_file.startswith(self.outfile_name)
-                     and all(bad_word not in data_file for bad_word in bad_words)]
-        self._very_verbose_print("Data files to combine: {}".format(file_list))
-        file_list.sort()
-        return data_path, file_list
-
-    def _dir_maker(self, current_dir):
-        output_folder = self.outfile_name
-        output_folder_path = os.path.join(current_dir, output_folder)
-        os.makedirs(output_folder_path, exist_ok=True)
-        return output_folder_path
-
-    ### Data management associated functions ###
-    @staticmethod
-    def _save_data(output_file, data):
-        np.savetxt(output_file, data, fmt="%s", delimiter='\t')
-
-    def _data_condenser(self, data_labels, *data):
-        flattened_data = [data_value if type(data_value) is np.ndarray else sub_data for data_value in data for sub_data in (data_value if isinstance(data_value, list) else [data_value])]
-        self._very_verbose_print("Flattened_data:{}".format(flattened_data))
-        condensed_data = np.asarray(flattened_data)
-        condensed_data = np.hstack((data_labels, flattened_data))
-        self._very_verbose_print("Labelled data:{}".format(condensed_data))
-        return condensed_data
-
-    def _data_label_maker(self, *labels):
-        self._verbose_print(labels)
-        flattened_labels = [label if type(label) is str else str(inner_label) for label in labels for inner_label in (label if type(label) is list else [label])]
-        # flattened_labels = [item for sublist in flattened_labels for item in sublist]
-        self._verbose_print("Flattened Array: {}".format(flattened_labels))
-        label_array = np.asanyarray(flattened_labels)
-        label_array = label_array[:, np.newaxis]
-        self._verbose_print("Data Labels Generated!: {}".format(label_array))
-        return label_array
-
-    @staticmethod
-    def _truncate(kept_decimals, array):
-        array = np.floor(array * 10**kept_decimals) / 10**kept_decimals
-        return array
-
-    @staticmethod
-    def _matrix_to_many_row_vectors(array):
-        row_vectors = [np.array(row) for row in array]
-        return row_vectors
-
-    def _averager(self, data):
-        average_data = np.average(data, axis=0)
-        self._very_verbose_print("Averaged data:{}".format(average_data))
-        return average_data
-
-    def _plot_array(self, data_file):
-        self._verbose_print("I'm Graphin here")
-        data = np.genfromtxt(data_file, delimiter='\t', names=True)
-        x_label = data.dtype.names[0]
-        y_labels = data.dtype.names[1:]
-        self._very_verbose_print("All labels to be graphed {}".format(y_labels))
-        for y_label in y_labels:
-            self._very_verbose_print("graphing {}".format(y_label))
-            output_file_name = "{}_graph_{}_v_{}".format(data_file, y_label, x_label)
-            MDAFunctions.grapher(data[x_label], data[y_label], x_label, y_label, output_file_name)
-
-    @staticmethod
-    def grapher(x_data, y_data, x_label, y_label, output_file_name):
-        plt.figure(num=y_label)
-        plt.plot(x_data, y_data)
-        plt.xlabel(x_label)
-        plt.ylabel(y_label)
-        plt.savefig(output_file_name)
-
-    ### RDF associated helper functions ###
-    @staticmethod
-    def _volume_adjustment(z_frac, data):
-        data *= z_frac
-        return data
-
-    def _volume_fraction(self, z_cutoff, total_z_length, ag1, ag2):
-        self._verbose_print("fixing void fraction")
-        if z_cutoff >= total_z_length:
-            raise ValueError("z cutoff is unphysical. z cutoff ({}) must be <= z box ({}),"
-                  " using z_frac =2 ".format(z_cutoff, total_z_length))
-        elif '>' in ag1 or '>' in ag2:
-            z_frac = (total_z_length - z_cutoff) / total_z_length
-        elif '<' in ag1 or '<' in ag2:
-            z_frac = z_cutoff / total_z_length
-        self._verbose_print("Fraction considered:{}".format(z_frac))
-        return z_frac
-
-    @staticmethod
-    def _cum_num(rdf_count, natoms):
-        cumulative_rdf = np.cumsum(rdf_count)
-        number_density = cumulative_rdf / natoms
-        return cumulative_rdf, number_density
-
-    ### H-bonding associated helper functions ###
-    def _count_oxygen_in_selection(self, u, start, finish):
-        O_atom_count = []
-        for ts in u.trajectory[start:finish]:
-            O_atom_count.append(len(u.select_atoms(self.ag2, updating=True)))
-        O_atom_count = np.asarray(O_atom_count).astype(int)
-        return O_atom_count
-
-    ### Misc helper functions ###
-
-    # Converts input string into a list
-    @staticmethod
-    def _str_to_list(input_str):
-        return input_str.split()
-
-    ### Debug functions ###
-    def _very_verbose_print(self, message):
-        if self.very_verbose:
-            print(message)
-
-    def _verbose_print(self, message):
-        if self.verbose or self.very_verbose:
-            print(message)
-
-    def _get_time(self):
-        if self.time:
-            time_now = time.perf_counter()
-        else:
-            time_now = None
-        return time_now
-
-    def _time_since(self, start, message):
-        if self.time:
-            end = time.perf_counter()
-            total_time = end - start
-            print("{}:{} s".format(message, total_time))
-
-
-if __name__ == '__main__':
-    parser = argparse.ArgumentParser(description="Runs various MD analysis scripts for analysizing MD systems")
-    parser.add_argument('--topology', '-topo', type=str, help='Topology input file, for LAMMPS foo.data', default=None)
-    parser.add_argument('--trajectory', '-traj', type=str, help='Trajectory input file, for LAMMPS foo.lammpsdump', default=None)
-    parser.add_argument('--atomgroup1', '-ag1', type=str, help='Atom group 1 for MD Analysis', default=None)
-    parser.add_argument('--atomgroup2', '-ag2', type=str, help='Atom group 2 for MD analysis (used with hbond and e2e. optional with rdf)', default=None)
-    parser.add_argument('--start_from_frame', '-sf', type=int, help='Start analysis from frame X. should be a negative Int if you want to start last X frames', default=-1)
-    parser.add_argument('--segment', '-seg', type=int, help='If doing block averaging, splits the run into X many groups', default=1)
-    parser.add_argument('--topo_file_type', '-toft', type=str, help='Specify the topology file type', default=None)
-    parser.add_argument('--traj_file_type', '-trft', type=str, help='Specify the trajectory file type', default=None)
-    parser.add_argument('--pdb_file', '-pdb', type=str, help='Specify PDB file. Used to extract atomnames when using lammpsdump files', default=None)
-    parser.add_argument('--outfile_name', '-o', type=str, help='Output file name', default=None)
-    parser.add_argument('--function', '-f', type=str, help='Chooses which analysis function to do', choices=['rdf', 'e2e', 'hbond', 'rog', 'dens'], default=None)
-    parser.add_argument('--rdf_exclusion', '-exc', type=lambda x: ast.literal_eval(x), help='Exclusion block used for RDF function written as tuple written "(X,Y)"', default=None)
-    parser.add_argument('--timestep', '-dt', type=float, help='time step in ps (1fs = 0.001ps)', default=None)
-
-    parser.add_argument('--convertXTC', '-xtc', action='store_true', help="Converts trajectory files into XTC file format before running simulations", default=False)
-    parser.add_argument('-addnames', '-add', action='store_true', help="Adds atom names to the topology file from a given pdb", default=False)
-
-    parser.add_argument('--verbose', '-v', action='store_true', help='Helpful flag for debuging code', default=False)
-    parser.add_argument('--very_verbose', '-vv', action='store_true', help='displays even more information', default=False)
-    parser.add_argument('--time', '-t', action='store_true', help='times length of functions', default=False)
-
-    args = parser.parse_args()
-
-    clf = MDAFunctions(topology=args.topology,
-                       trajectory=args.trajectory,
-                       atomgroup1=args.atomgroup1,
-                       atomgroup2=args.atomgroup2,
-                       start_from_frame=args.start_from_frame,
-                       segment=args.segment,
-                       topo_file_type=args.topo_file_type,
-                       traj_file_type=args.traj_file_type,
-                       pdb_file=args.pdb_file,
-                       outfile_name=args.outfile_name,
-                       function=args.function,
-                       rdf_exclusion=args.rdf_exclusion,
-                       timestep=args.timestep,
-                       verbose=args.verbose,
-                       very_verbose=args.very_verbose,
-                       time=args.time,
-                       xtc_convert=args.convertXTC,
-                       add_names=args.addnames)
-
-    clf.run_analysis()
+import matplotlib.pyplot as plt
+import numpy as np
+import argparse, re, time, os, shutil, ast
+from scipy.signal import correlate
+from MDAnalysis import Universe
+from MDAnalysis.analysis import rdf
+from MDAnalysis.analysis import lineardensity as lin
+from MDAnalysis.analysis.hydrogenbonds.hbond_analysis import HydrogenBondAnalysis as HBA
+from MDAnalysis.analysis import distances
+from MDAnalysis import Writer
+from math import floor, ceil
+
+
+class MDAFunctions:
+    def __init__(self,
+                 topology=None,
+                 trajectory=None,
+                 pdb_file=None,
+                 atomgroup1=None,
+                 atomgroup2=None,
+                 start_from_frame=None,
+                 segment=1,
+                 topo_file_type=None,
+                 traj_file_type=None,
+                 outfile_name=None,
+                 function=None,
+                 rdf_exclusion=None,
+                 timestep=None,
+                 verbose=False,
+                 very_verbose=False,
+                 time=False,
+                 xtc_convert=False,
+                 add_names=False):
+
+        self.topology = topology
+        self.trajectory = trajectory
+        self.pdb = pdb_file
+        self.ag1 = atomgroup1
+        self.ag2 = atomgroup2
+        self.start_from_frame = start_from_frame
+        self.segment = segment
+        self.topo_file_type = topo_file_type
+        self.traj_file_type = traj_file_type
+        self.outfile_name = outfile_name
+        self.analysis_type = function
+        self.exclusion = rdf_exclusion
+        self.dt = timestep
+
+        self.xtc_convert = xtc_convert
+        self.add_names = add_names
+
+        self.verbose = verbose
+        self.very_verbose = very_verbose
+        self.time = time
+
+        self.time_dependent = False
+
+        self._verbose_print("""Initializing MDAFunctions:
+              topology file = {}
+              topology file type = {}
+              trajectory file = {}
+              trajectory file type = {}
+              PDB file = {}
+              Analysis Preformed = {}
+              Atom Group 1 = {}
+              Atom Group 2 = {}
+              Starting from frame {}
+              Timestep = {} ps
+              segmentd {} time(s)
+              Output file name = {}
+              RDF Exclusion = {}""".format(self.topology,
+                                           self.topo_file_type,
+                                           self.trajectory,
+                                           self.traj_file_type,
+                                           self.pdb,
+                                           self.analysis_type,
+                                           self.ag1,
+                                           self.ag2,
+                                           self.start_from_frame,
+                                           self.dt,
+                                           self.segment,
+                                           self.outfile_name,
+                                           self.exclusion))
+
+    # Generates universe based on topology and trajectory. If lammpsdump file is used a PDB must be supplied for names
+    def get_universe(self):
+        traj_list = MDAFunctions._str_to_list(self.trajectory)
+        self._verbose_print("Trajectory list is {}".format(traj_list))
+        if self.xtc_convert:
+            traj_list = self._xtc_converter(traj_list)
+        u = self._mda_universe_generator(traj_list)
+        self._verbose_print("Universe has been created!")
+        # adds names based on PDB if lammpsdump file
+        self._verbose_print("Total number of frames in Universe: {}".format(u.trajectory.n_frames))
+        return u
+
+    # Runs analysis and generated output files
+    def run_analysis(self):
+        # considering adding implementation to run multiple jobs sequencially, but may not be worth it
+        start_time = self._get_time()
+        u = self.get_universe()
+        self._time_since(start_time, "Universe creation time")
+
+        analysis_functions = {
+            'dens': self.density_as_func_z,
+            'rdf': self.average_rdf,
+            'hbond': self.hydrogen_bonding,
+            'rog': self.radius_of_gyration,
+            'e2e': self.end_to_end
+        }
+        analysis_function = analysis_functions.get(self.analysis_type)
+
+        if analysis_function is None:
+            raise ValueError("Analysis function are limited to dens, rdf, hbond, rog, e2e")
+
+        segment_list = self._traj_segmenter()
+        analysis_start_time = self._get_time()
+        for seg_index, segment in enumerate(segment_list):
+            analysis_data = analysis_function(u, segment)
+            output_file_name = self.output_file_name_maker(seg_index)
+            MDAFunctions._save_data(output_file_name, analysis_data.T)
+            self._very_verbose_print("Data saved for segment {}".format(segment))
+            self._plot_array(output_file_name)
+        self._file_mover()
+        self._time_since(analysis_start_time, "Analysis time")
+
+        acf_start_time = self._get_time()
+        if self.time_dependent:
+            acf_data = self.autocorrelation()
+            acf_out_file_name = self.output_file_name_maker("ACF")
+            MDAFunctions._save_data(acf_out_file_name, acf_data.T)
+            self._very_verbose_print("Data saved for ACF")
+            self._plot_array(acf_out_file_name)
+        self._file_mover()
+        self._time_since(acf_start_time, "ACF time")
+
+        self._time_since(start_time, "Total script time")
+
+    ### Analysis function sections 
+    # Calculates density across z dimension. Only requires ag1
+    def density_as_func_z(self, u, segment):
+        starting_frame, ending_frame = MDAFunctions._get_frame_limits(segment)
+        self._verbose_print("Starting Density Analysis from frame {} to frame {}".format(starting_frame, ending_frame))
+
+        z = float(u.dimensions[2])
+        bin_size = 1
+        num_bins = np.floor(z/bin_size).astype(int)
+        z_span = MDAFunctions._truncate(2, np.linspace(0, z, num_bins))
+
+        atom_group_1 = u.select_atoms(self.ag1)
+
+        density_analysis = lin.LinearDensity(atom_group_1, grouping='atoms', binsize=bin_size).run(start=starting_frame, stop=ending_frame)
+        density_results = density_analysis.results['z']['mass_density']
+        data_labels = self._data_label_maker("z-box length (A)", "Density (g/ml)")
+        condensed_data = self._data_condenser(data_labels, z_span, density_results)
+
+        return condensed_data
+
+    # Calculates RDF requires only ag1 to be specified but ag2 can be specified as well
+    def average_rdf(self, u, segment):
+        starting_frame, ending_frame = MDAFunctions._get_frame_limits(segment)
+        self._verbose_print("Starting RDF Analysis from frame {} to frame {}".format(starting_frame, ending_frame))
+        atom_group_1 = u.select_atoms(self.ag1)
+        if self.ag2 is None:
+            atom_group_2 = u.select_atoms(self.ag1)
+        else:
+            atom_group_2 = u.select_atoms(self.ag2)
+
+        z_frac = 1
+        if "prop" in self.ag1 or (self.ag2 is not None and "prop" in self.ag2):
+            z_box_length = float(u.dimensions[2])
+            z_cutoff = MDAFunctions._limit_finder(self.ag1, self.ag2)
+            z_frac = self._volume_fraction(z_cutoff, z_box_length, self.ag1, self.ag2)
+
+        rdf_analysis = rdf.InterRDF(atom_group_1, atom_group_2, exclusion_block=self.exclusion)
+        rdf_analysis.run(start=starting_frame, stop=ending_frame)
+
+        rdf_bins = MDAFunctions._truncate(2, rdf_analysis.results.bins)
+        crdf, num_dens = MDAFunctions._cum_num(rdf_analysis.results.count, len(atom_group_1))
+        rdf_results = rdf_analysis.results.rdf
+
+        num_dens = self._volume_adjustment(float(1/z_frac), num_dens)
+        rdf_results = self._volume_adjustment(z_frac, rdf_results)
+
+        data_labels = self._data_label_maker("r (A)", "RDF", "G(x)", "Number Density")
+        condensed_data = self._data_condenser(data_labels, rdf_bins, rdf_results, crdf, num_dens)
+
+        return condensed_data
+
+    # Calculates average number of H-bonds in the simulation. Requires ag1 be hydrogen and ag2 be oxygen
+    def hydrogen_bonding(self, u, segment):
+        self.time_dependent = True
+        if "OW" in self.ag1 or "HW" in self.ag2:
+            raise ValueError("For H-bond analysis, ag1 must be Hydrogen and ag2 must be Oxygen. Change atom selection or atom naming to remove O from ag1 and H from ag2")
+        starting_frame, ending_frame = MDAFunctions._get_frame_limits(segment)
+        self._verbose_print("Starting H-bonding Analysis from frame {} to frame {}".format(starting_frame, ending_frame))
+
+        O_atom_count = self._count_oxygen_in_selection(u, starting_frame, ending_frame)
+
+        hbond_analysis = HBA(universe=u, hydrogens_sel=self.ag1, acceptors_sel=self.ag2)
+        hbond_analysis.run(start=starting_frame, stop=ending_frame)
+        hbonds_per_frame = hbond_analysis.count_by_time()
+
+        frame_number = MDAFunctions._get_frame_numbers(starting_frame, ending_frame)
+        normalized_hbonds_per_frame = np.divide(hbonds_per_frame, O_atom_count)
+        data_labels = self._data_label_maker("Frame Number", "H-bonds in frame", "Normalized H-bonds in frame")
+        condensed_data = self._data_condenser(data_labels, frame_number, hbonds_per_frame, normalized_hbonds_per_frame)
+
+        return condensed_data
+
+    # Calculates radius of gyration. Only uses ag1
+    def radius_of_gyration(self, u, segment):
+        self.time_dependent = True
+        starting_frame, ending_frame = MDAFunctions._get_frame_limits(segment)
+        self._verbose_print("Starting ROG Analysis from frame {} to frame {}".format(starting_frame, ending_frame))
+        atom_group_1 = u.select_atoms(self.ag1)
+
+        unique_resids = self._extract_unique_resids(atom_group_1)
+        individual_rogs = []
+        for unique_resid in unique_resids:
+            individual_rog = []
+            refined_atom_group = u.select_atoms("{} and resid {}".format(self.ag1, unique_resid))
+            for ts in u.trajectory[starting_frame:(ending_frame)]:
+                individual_rog.append(refined_atom_group.radius_of_gyration())
+            individual_rogs.append(individual_rog)
+        average_rog = self._averager(individual_rogs)
+        rog_data = np.vstack((average_rog, individual_rogs))
+        rog_data = MDAFunctions._matrix_to_many_row_vectors(rog_data)
+        frame_number = MDAFunctions._get_frame_numbers(starting_frame, ending_frame)
+
+        data_labels = self._data_label_maker("Frame Number", "Average", unique_resids)
+        condensed_data = self._data_condenser(data_labels, frame_number, rog_data)
+
+        return condensed_data
+
+    # Calculates end-to-end distance. NOTE: terminal atoms must be unique or else it doesn't work
+    def end_to_end(self, u, segment):
+        self.time_dependent = True
+        starting_frame, ending_frame = MDAFunctions._get_frame_limits(segment)
+        self._verbose_print("Starting end-to-end Analysis from frame {} to frame {}".format(starting_frame, ending_frame))
+        atom_group_1 = u.select_atoms(self.ag1)
+
+        unique_resids = self._extract_unique_resids(atom_group_1)
+        individual_e2es = []
+        for unique_resid in unique_resids:
+            individual_e2e = []
+            refined_atom_group_1 = u.select_atoms("{} and resid {}".format(self.ag1, unique_resid))
+            refined_atom_group_2 = u.select_atoms("{} and resid {}".format(self.ag2, unique_resid))
+            for ts in u.trajectory[starting_frame:ending_frame]:
+                output_array = distances.dist(refined_atom_group_1, refined_atom_group_2)
+                distance = output_array[2]
+                individual_e2e.append(distance)
+            individual_e2es.append(individual_e2e)
+
+        average_e2e = self._averager(individual_e2es)
+        print(individual_e2es)
+        e2e_data = np.vstack((average_e2e, individual_e2es))
+        e2e_data = MDAFunctions._matrix_to_many_row_vectors(e2e_data)
+        frame_number = np.arange(start=starting_frame, stop=ending_frame, step=1).astype(float)
+
+        data_labels = self._data_label_maker("Frame Number", "Average", unique_resids)
+        condensed_data = self._data_condenser(data_labels, frame_number, e2e_data)
+
+        return condensed_data
+
+    # Calculates ACF based on a time dependent quantity
+    def autocorrelation(self):
+        self._verbose_print("Starting ACF Analysis")
+        full_data_file = "{}_Full_Data".format(self.outfile_name)
+        self._data_combiner(full_data_file)
+        full_data = np.genfromtxt(full_data_file, names=True, delimiter='\t')
+        x_label = full_data.dtype.names[0]
+        y_labels = full_data.dtype.names[1:]
+        acf_labels = []
+        acfs = []
+        lags = np.arange(0, len(full_data[x_label]))
+
+        for y_label in y_labels:
+            data = full_data[y_label]
+            centered_data = data - np.average(data)
+            self._very_verbose_print("Centered Data: {}".format(centered_data))
+
+            acf = correlate(centered_data, centered_data, mode='full')
+            acf /= np.max(np.abs(acf))
+            acf = MDAFunctions._trim_list(acf)
+            self._very_verbose_print("ACF results: {}".format(acf))
+            acfs.append(acf)
+            acf_labels.append("ACF_{}".format(y_label))
+
+        data_labels = self._data_label_maker("Lag", acf_labels)
+        condensed_data = self._data_condenser(data_labels, lags, acfs)
+
+        return condensed_data
+
+    @staticmethod
+    def _trim_list(long_list):
+        last_half = len(long_list) // 2
+        long_list = long_list[last_half:]
+        return long_list
+
+    ### Helper Functions sections ###
+
+    ### Functions that modify Universe parameters
+    def _mda_universe_generator(self, traj_file):
+        u = Universe(self.topology,
+                     traj_file,
+                     topology_format=self.topo_file_type,
+                     format=self.traj_file_type,
+                     dt=self.dt)
+        if self.add_names:
+            atom_names, _ = self._get_info_from_pdb()
+            u = self._add_names_to_universe(u, atom_names)
+        return u
+
+    def _add_names_to_universe(self, u, atom_names):
+        self._very_verbose_print("atom names are as follows:{}".format(atom_names))
+        u.add_TopologyAttr('name', atom_names)
+        self._verbose_print("Names added from PBD file!")
+        return u
+
+    def _get_info_from_pdb(self):
+        if self.pdb is None:
+            raise FileNotFoundError("PDB is required to add names")
+        self._verbose_print("Getting info from pdb")
+        atom_names = []
+        res_id = []
+        with open(self.pdb) as f:
+            pdb_lines = f.readlines()
+        stripped_pdb_lines = [line for line in pdb_lines if line.startswith('ATOM') or line.startswith('HETATM')]
+        self._very_verbose_print("info from PBD: {}".format(stripped_pdb_lines))
+        for stripped_line in stripped_pdb_lines:
+            atom_names.append(stripped_line[12:16].strip())
+            res_id.append(int(stripped_line[22:26].strip()))
+        return atom_names, res_id
+
+    def _extract_unique_resids(self, atom_group_1):
+        unique_resids = sorted(set(atom_group_1.resids))
+        self._very_verbose_print("Unique RESIDs: {}".format(unique_resids))
+        return unique_resids
+
+    @staticmethod
+    def _get_frame_numbers(starting_frame, ending_frame):
+        frame_list = np.arange(start=(starting_frame+1), stop=(ending_frame+1), step=1).astype(float)
+        return frame_list
+
+    def _traj_segmenter(self):
+        self._verbose_print("Splicing last {} frames into {} segments".format(self.start_from_frame, self.segment))
+        delta_step = self.start_from_frame / self.segment
+        i = 0
+        segment_step_list = []
+        while i < self.segment:
+            starting_frame = floor(self.start_from_frame - i * delta_step - 1)
+            ending_frame = ceil(self.start_from_frame - (i+1) * delta_step - 1)
+            segment_step = [starting_frame, ending_frame]
+            segment_step_list.append(segment_step)
+            i += 1
+        self._verbose_print("Segments analysized are the following: {}".format(segment_step_list))
+        return segment_step_list
+
+    @staticmethod
+    def _limit_finder(ag1, ag2):
+        if "prop" in ag1:
+            z_cutoff = float(ag1.split()[-1])
+        else:
+            z_cutoff = float(ag2.split()[-1])
+        return z_cutoff
+
+    @staticmethod
+    def _get_frame_limits(segment):
+        starting_frame = segment[0]
+        ending_frame = segment[1]
+        return starting_frame, ending_frame
+
+    ### File associated helper functions ###
+
+    def _xtc_converter(self, traj_files):
+        xtc_traj_file = []
+        for traj_file in traj_files:
+            xtc_traj_file.append(traj_file)
+            u = self._mda_universe_generator(traj_file)
+            with Writer("{}.xtc".format(traj_file), u.atoms.n_atoms) as f:
+                for ts in u.trajectory:
+                    f.write(u)
+        return xtc_traj_file
+
+    def output_file_name_maker(self, seg):
+        output_file_name = "{}_{}".format(self.outfile_name, seg)
+        return output_file_name
+
+    def _file_mover(self):
+        current_dir = os.getcwd()
+        destination_path = self._dir_maker(current_dir)
+        data_files = os.listdir(current_dir)
+
+        for data_file in data_files:
+            if self.outfile_name in data_file and data_file != destination_path:
+                source_file_path = os.path.join(current_dir, data_file)
+                destination_file_path = os.path.join(destination_path, data_file)
+                if os.path.exists(destination_file_path):
+                    os.remove(destination_file_path)
+                shutil.move(source_file_path, destination_path)
+
+    def _data_combiner(self, out_file):
+        data_path, file_list = self._get_file_list()
+        data_list = []
+        header_list = None
+        for i, filename in enumerate(file_list):
+            file_path = os.path.join(data_path, filename)
+            self._verbose_print("file to open: {}".format(file_path))
+            if header_list is None:
+                header_list = np.genfromtxt(file_path, delimiter='\t', max_rows=1, dtype=str).T
+                self._very_verbose_print("Headers: {}".format(header_list))
+            data = np.loadtxt(file_path, skiprows=1, delimiter='\t')
+            data_list.append(data)
+        concat_data = np.concatenate(data_list, axis=0)
+        concat_data = np.vstack((header_list, concat_data))
+        self._save_data(out_file, concat_data)
+
+    def _get_file_list(self):
+        current_dir = os.getcwd()
+        data_path = os.path.join(current_dir, self.outfile_name)
+        file_list = os.listdir(data_path)
+        bad_words = ["ACF", "graph", "Full"]
+        file_list = [data_file for data_file in file_list
+                     if data_file.startswith(self.outfile_name)
+                     and all(bad_word not in data_file for bad_word in bad_words)]
+        self._very_verbose_print("Data files to combine: {}".format(file_list))
+        file_list.sort()
+        return data_path, file_list
+
+    def _dir_maker(self, current_dir):
+        output_folder = self.outfile_name
+        output_folder_path = os.path.join(current_dir, output_folder)
+        os.makedirs(output_folder_path, exist_ok=True)
+        return output_folder_path
+
+    ### Data management associated functions ###
+    @staticmethod
+    def _save_data(output_file, data):
+        np.savetxt(output_file, data, fmt="%s", delimiter='\t')
+
+    def _data_condenser(self, data_labels, *data):
+        flattened_data = [data_value if type(data_value) is np.ndarray else sub_data for data_value in data for sub_data in (data_value if isinstance(data_value, list) else [data_value])]
+        self._very_verbose_print("Flattened_data:{}".format(flattened_data))
+        condensed_data = np.asarray(flattened_data)
+        condensed_data = np.hstack((data_labels, flattened_data))
+        self._very_verbose_print("Labelled data:{}".format(condensed_data))
+        return condensed_data
+
+    def _data_label_maker(self, *labels):
+        self._verbose_print(labels)
+        flattened_labels = [label if type(label) is str else str(inner_label) for label in labels for inner_label in (label if type(label) is list else [label])]
+        # flattened_labels = [item for sublist in flattened_labels for item in sublist]
+        self._verbose_print("Flattened Array: {}".format(flattened_labels))
+        label_array = np.asanyarray(flattened_labels)
+        label_array = label_array[:, np.newaxis]
+        self._verbose_print("Data Labels Generated!: {}".format(label_array))
+        return label_array
+
+    @staticmethod
+    def _truncate(kept_decimals, array):
+        array = np.floor(array * 10**kept_decimals) / 10**kept_decimals
+        return array
+
+    @staticmethod
+    def _matrix_to_many_row_vectors(array):
+        row_vectors = [np.array(row) for row in array]
+        return row_vectors
+
+    def _averager(self, data):
+        average_data = np.average(data, axis=0)
+        self._very_verbose_print("Averaged data:{}".format(average_data))
+        return average_data
+
+    def _plot_array(self, data_file):
+        self._verbose_print("I'm Graphin here")
+        data = np.genfromtxt(data_file, delimiter='\t', names=True)
+        x_label = data.dtype.names[0]
+        y_labels = data.dtype.names[1:]
+        self._very_verbose_print("All labels to be graphed {}".format(y_labels))
+        for y_label in y_labels:
+            self._very_verbose_print("graphing {}".format(y_label))
+            output_file_name = "{}_graph_{}_v_{}".format(data_file, y_label, x_label)
+            MDAFunctions.grapher(data[x_label], data[y_label], x_label, y_label, output_file_name)
+
+    @staticmethod
+    def grapher(x_data, y_data, x_label, y_label, output_file_name):
+        plt.figure(num=y_label)
+        plt.plot(x_data, y_data)
+        plt.xlabel(x_label)
+        plt.ylabel(y_label)
+        plt.savefig(output_file_name)
+
+    ### RDF associated helper functions ###
+    @staticmethod
+    def _volume_adjustment(z_frac, data):
+        data *= z_frac
+        return data
+
+    def _volume_fraction(self, z_cutoff, total_z_length, ag1, ag2):
+        self._verbose_print("fixing void fraction")
+        if z_cutoff >= total_z_length:
+            raise ValueError("z cutoff is unphysical. z cutoff ({}) must be <= z box ({}),"
+                  " using z_frac =2 ".format(z_cutoff, total_z_length))
+        elif '>' in ag1 or '>' in ag2:
+            z_frac = (total_z_length - z_cutoff) / total_z_length
+        elif '<' in ag1 or '<' in ag2:
+            z_frac = z_cutoff / total_z_length
+        self._verbose_print("Fraction considered:{}".format(z_frac))
+        return z_frac
+
+    @staticmethod
+    def _cum_num(rdf_count, natoms):
+        cumulative_rdf = np.cumsum(rdf_count)
+        number_density = cumulative_rdf / natoms
+        return cumulative_rdf, number_density
+
+    ### H-bonding associated helper functions ###
+    def _count_oxygen_in_selection(self, u, start, finish):
+        O_atom_count = []
+        for ts in u.trajectory[start:finish]:
+            O_atom_count.append(len(u.select_atoms(self.ag2, updating=True)))
+        O_atom_count = np.asarray(O_atom_count).astype(int)
+        return O_atom_count
+
+    ### Misc helper functions ###
+
+    # Converts input string into a list
+    @staticmethod
+    def _str_to_list(input_str):
+        return input_str.split()
+
+    ### Debug functions ###
+    def _very_verbose_print(self, message):
+        if self.very_verbose:
+            print(message)
+
+    def _verbose_print(self, message):
+        if self.verbose or self.very_verbose:
+            print(message)
+
+    def _get_time(self):
+        if self.time:
+            time_now = time.perf_counter()
+        else:
+            time_now = None
+        return time_now
+
+    def _time_since(self, start, message):
+        if self.time:
+            end = time.perf_counter()
+            total_time = end - start
+            print("{}:{} s".format(message, total_time))
+
+
+if __name__ == '__main__':
+    parser = argparse.ArgumentParser(description="Runs various MD analysis scripts for analysizing MD systems")
+    parser.add_argument('--topology', '-topo', type=str, help='Topology input file, for LAMMPS foo.data', default=None)
+    parser.add_argument('--trajectory', '-traj', type=str, help='Trajectory input file, for LAMMPS foo.lammpsdump', default=None)
+    parser.add_argument('--atomgroup1', '-ag1', type=str, help='Atom group 1 for MD Analysis', default=None)
+    parser.add_argument('--atomgroup2', '-ag2', type=str, help='Atom group 2 for MD analysis (used with hbond and e2e. optional with rdf)', default=None)
+    parser.add_argument('--start_from_frame', '-sf', type=int, help='Start analysis from frame X. should be a negative Int if you want to start last X frames', default=-1)
+    parser.add_argument('--segment', '-seg', type=int, help='If doing block averaging, splits the run into X many groups', default=1)
+    parser.add_argument('--topo_file_type', '-toft', type=str, help='Specify the topology file type', default=None)
+    parser.add_argument('--traj_file_type', '-trft', type=str, help='Specify the trajectory file type', default=None)
+    parser.add_argument('--pdb_file', '-pdb', type=str, help='Specify PDB file. Used to extract atomnames when using lammpsdump files', default=None)
+    parser.add_argument('--outfile_name', '-o', type=str, help='Output file name', default=None)
+    parser.add_argument('--function', '-f', type=str, help='Chooses which analysis function to do', choices=['rdf', 'e2e', 'hbond', 'rog', 'dens'], default=None)
+    parser.add_argument('--rdf_exclusion', '-exc', type=lambda x: ast.literal_eval(x), help='Exclusion block used for RDF function written as tuple written "(X,Y)"', default=None)
+    parser.add_argument('--timestep', '-dt', type=float, help='time step in ps (1fs = 0.001ps)', default=None)
+
+    parser.add_argument('--convertXTC', '-xtc', action='store_true', help="Converts trajectory files into XTC file format before running simulations", default=False)
+    parser.add_argument('-addnames', '-add', action='store_true', help="Adds atom names to the topology file from a given pdb", default=False)
+
+    parser.add_argument('--verbose', '-v', action='store_true', help='Helpful flag for debuging code', default=False)
+    parser.add_argument('--very_verbose', '-vv', action='store_true', help='displays even more information', default=False)
+    parser.add_argument('--time', '-t', action='store_true', help='times length of functions', default=False)
+
+    args = parser.parse_args()
+
+    clf = MDAFunctions(topology=args.topology,
+                       trajectory=args.trajectory,
+                       atomgroup1=args.atomgroup1,
+                       atomgroup2=args.atomgroup2,
+                       start_from_frame=args.start_from_frame,
+                       segment=args.segment,
+                       topo_file_type=args.topo_file_type,
+                       traj_file_type=args.traj_file_type,
+                       pdb_file=args.pdb_file,
+                       outfile_name=args.outfile_name,
+                       function=args.function,
+                       rdf_exclusion=args.rdf_exclusion,
+                       timestep=args.timestep,
+                       verbose=args.verbose,
+                       very_verbose=args.very_verbose,
+                       time=args.time,
+                       xtc_convert=args.convertXTC,
+                       add_names=args.addnames)
+
+    clf.run_analysis()